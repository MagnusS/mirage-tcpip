--- conflicted
+++ resolved
@@ -1,35 +1,10 @@
 ROOTDIR=../..
 include $(ROOTDIR)/mk/ocaml.mk
 
-<<<<<<< HEAD
 DEPENDS=lwt
 TARGET=browser
 TARGET_MLI=browser.mli
-SOURCES= activations.ml clock.ml console.ml time.ml websocket.ml main.ml
-=======
-INCLUDES=-I $(STDLIB) -I $(LWTLIB)
-
-.PHONY: build
-build: browser.cmxa browser.cmjsa
-	@ :
-
-SOURCES = console.ml activations.ml clock.ml time.ml websocket.ml main.ml
-debug: $(SOURCES)
-	$(OCAMLOPT) -c -nostdlib -annot $(INCLUDES) $(OCAMLOPT_FLAGS) $(SYNTAX) $^
-
-browser.ml: $(SOURCES)
-	$(OCAMLPACK) -name browser $^ > $@
-
-browser.cmx: browser.mli browser.ml
-	$(OCAMLOPT) -c -nostdlib -annot $(INCLUDES) $(OCAMLOPT_FLAGS) $(SYNTAX) $^
-
-browser.cmjs browser.cmi: browser.mli browser.ml
-	$(OCAMLJS) -c -nostdlib -annot $(INCLUDES) $(SYNTAX) $^
-
-.PHONY: i-%
-i-%:
-	$(OCAMLOPT) -c -nostdlib -annot $(INCLUDES) $(SYNTAX) $(OCAMLOPT_FLAGS) -i $*.ml
->>>>>>> 8de95f10
+SOURCES= console.ml activations.ml clock.ml time.ml websocket.ml main.ml
 
 WITH_SYNTAX=yes
 NO_NATIVE_CODE=yes
