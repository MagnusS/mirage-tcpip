--- conflicted
+++ resolved
@@ -136,14 +136,8 @@
   features: features;
 }
 
-<<<<<<< HEAD
 type id = string
-exception Error of string
-exception Read_error of string
-=======
-type id = int
 exception IO_error of string
->>>>>>> 6b1d6ade
 
 (** Set of active block devices *)
 let devices : (id, t) Hashtbl.t = Hashtbl.create 1
@@ -165,7 +159,7 @@
 (* Given a VBD ID and a backend domid, construct a blkfront record *)
 let plug (id:id) =
   lwt vdev = try return (int_of_string id)
-    with _ -> fail (Error "invalid vdev") in
+    with _ -> fail (Failure "invalid vdev") in
   printf "Blkfront.create; vdev=%d\n%!" vdev;
   let node = sprintf "device/vbd/%d/%s" vdev in
   lwt backend_id = Xs.(t.read (node "backend-id")) in
