--- conflicted
+++ resolved
@@ -175,11 +175,8 @@
   if Hashtbl.mem t.cache ip then (
     Hashtbl.find t.cache ip
   ) else (
-<<<<<<< HEAD
     let response, waker = wait () in
-=======
     let cond = MProf.Trace.named_condition "Wait for ARP response" in
->>>>>>> c42cd4e5
     (* printf "ARP query: %s -> [probe]\n%!" (Ipaddr.V4.to_string ip); *)
     Hashtbl.add t.cache ip response;
     Hashtbl.add t.pending ip waker;
