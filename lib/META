--- conflicted
+++ resolved
@@ -1,9 +1,5 @@
 # OASIS_START
-<<<<<<< HEAD
-# DO NOT EDIT (digest: a48d2b236a8f5a25886b3bdbe795c245)
-=======
-# DO NOT EDIT (digest: e03d08ea4b4227e826e11dce7541ca29)
->>>>>>> 0c6350c7
+# DO NOT EDIT (digest: 25db43984f5ffcb4a49edc8f99b7b633)
 version = "2.0.3"
 description = "Ethernet, TCP/IPv4 and DHCPv4 library"
 requires = "io-page mirage-types ipaddr cstruct mirage-profile"
