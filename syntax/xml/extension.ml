(*
 * Copyright (c) 2010-2011 Thomas Gazagnaire <thomas@ocamlpro.com>
 *
 * Permission to use, copy, modify, and distribute this software for any
 * purpose with or without fee is hereby granted, provided that the above
 * copyright notice and this permission notice appear in all copies.
 *
 * THE SOFTWARE IS PROVIDED "AS IS" AND THE AUTHOR DISCLAIMS ALL WARRANTIES
 * WITH REGARD TO THIS SOFTWARE INCLUDING ALL IMPLIED WARRANTIES OF
 * MERCHANTABILITY AND FITNESS. IN NO EVENT SHALL THE AUTHOR BE LIABLE FOR
 * ANY SPECIAL, DIRECT, INDIRECT, OR CONSEQUENTIAL DAMAGES OR ANY DAMAGES
 * WHATSOEVER RESULTING FROM LOSS OF USE, DATA OR PROFITS, WHETHER IN AN
 * ACTION OF CONTRACT, NEGLIGENCE OR OTHER TORTIOUS ACTION, ARISING OUT OF
 * OR IN CONNECTION WITH THE USE OR PERFORMANCE OF THIS SOFTWARE.
 *)

open Dyntype
open Camlp4.PreCast

let expr_list_of_list _loc exprs =
  match List.rev exprs with
  | []   -> <:expr< [] >>
  | h::t ->
    List.fold_left (fun accu x -> <:expr< [ $x$ :: $accu$ ] >>) <:expr< [ $h$ ] >> t 

let xml_of t = "xml_of_" ^ t

let c = ref 0

let new_id _loc _ =
  incr c;
  let v = "var" ^ string_of_int !c in
  <:patt< $lid:v$ >>, <:expr< $lid:v$ >>
;;

let xml_type _loc id =
  if !Options.needsopen then
    <:ctyp< Cow.Xml.$lid:id$ >>
  else
    <:ctyp< Xml.$lid:id$ >>

let create_tag _loc n body =
  let typ = xml_type _loc "tag" in
  let tag = <:expr< ((("",$`str:n$), []) : $typ$)>> in
  <:expr< match $body$ with [ [] -> [] | _ -> [`El $tag$ $body$] ] >>

let gen_xml (_loc, n, t_exp) =
  let t = match t_exp with Ext (_,t) | Rec (_,t) -> t | _ -> assert false in
  let rec aux id = function
    | Unit     -> <:expr< >>
    | Bool     -> <:expr< [`Data (string_of_bool $id$)] >>
    | Float    -> <:expr< [`Data (string_of_float $id$)] >>
    | Char     -> <:expr< [`Data (String.make 1 $id$)] >>
    | String   -> <:expr< [`Data $id$] >>
    | Int (Some i) when i <= 64 ->
      if i + 1 = Sys.word_size then
        <:expr< [`Data (string_of_int $id$)] >>
      else if i <= 32 then
        <:expr< [`Data (Int32.to_string $id$)] >>
      else
        <:expr< [`Data (Int64.to_string $id$)] >>
    | Int _ ->
      <:expr< [`Data (Bigint.to_string $id$)] >>
    | List t   ->
      let pid, eid = new_id _loc () in
      <:expr< List.fold_left (fun accu $pid$ -> $aux eid t$ @ accu) [] $id$ >>
    | Array t  ->
      let pid, eid = new_id _loc () in
      let array = <:expr< Array.map (fun $pid$ -> $aux eid t$) $id$ >> in
      <:expr< List.flatten (Array.to_list $array$) >>
    | Tuple t  ->
      let ids = List.map (new_id _loc) t in
      let patts,exprs = List.split ids in
      let exprs = List.map2 aux exprs t in
      <:expr<
        let $tup:Ast.paCom_of_list patts$ = $id$ in
        List.flatten $expr_list_of_list _loc exprs$
        >>
    | Dict(k,d) ->
      let new_id n = match k with
        | `R -> <:expr< $id$.$lid:n$ >>
        | `O -> <:expr< $id$#$lid:n$ >> in
      let exprs =
        List.map (fun (n,_,t) -> create_tag _loc n (aux (new_id n) t)) d in
      let expr = expr_list_of_list _loc exprs in
      <:expr< List.flatten $expr$ >>
    | Sum (k, s) ->
      let mc (n, args) =
        let ids = List.map (new_id _loc) args in
        let patts, exprs = List.split ids in
        let exprs = match args with
          | []  -> <:expr< [] >>
          | [h] -> <:expr< $aux (List.hd exprs) h$ >>
          | _   -> <:expr< List.flatten $expr_list_of_list _loc (List.map2 aux exprs args)$ >> in
        let patt = Ast.paCom_of_list patts in
        let patt = match k, args with
          | `N, [] -> <:patt< $uid:n$ >>
          | `P, [] -> <:patt< `$uid:n$ >>
          | `N, _ -> <:patt< $uid:n$ $tup:patt$ >>
          | `P, _ -> <:patt< `$uid:n$ $tup:patt$ >> in
        <:match_case< $patt$ -> $exprs$ >> in
      <:expr< match $id$ with [ $list:List.map mc s$ ] >>
    | Option o ->
      let pid, eid = new_id _loc () in
      <:expr<
        match $id$ with [
            None       -> []
          | Some $pid$ -> $aux eid o$
        ] >>

    | Arrow _  -> failwith "arrow type is not yet supported"

    | Ext ("Cow.Xml.t",_)
    | Var "Cow.Xml.t"
    | Ext ("Xml.t",_)
    | Var "Xml.t" -> <:expr< $id$ >>

    | Ext (n,_)
    | Rec (n,_)
    | Var n    ->
      (* XXX: This will not work for recursive values *)
      <:expr< $Pa_dyntype.Pp_dyntype.gen_ident _loc xml_of n$ $id$ >>
  in
  let id = <:expr< $lid:n$ >> in
  let typ = xml_type _loc "t" in
  <:binding< $lid:xml_of n$ $lid:n$ : $typ$ = $aux id t$ >>

let () =
  Pa_type_conv.add_generator "xml"
    (fun tds ->
<<<<<<< HEAD
       try
         let _loc = Ast.loc_of_ctyp tds in
         <:str_item<
           value rec $Ast.biAnd_of_list (List.map gen_xml (Pa_dyntype.Pp_dyntype.create tds))$;
         >>
       with Not_found ->
         Printf.eprintf "[Internal Error]\n";
         Printexc.print_backtrace stderr;
         exit (-1))
=======
      try
        let _loc = Ast.loc_of_ctyp tds in
        <:str_item<
          value rec $Ast.biAnd_of_list (List.map gen_xml (Pa_dyntype.create tds))$;
        >>
      with Not_found ->
        Printf.eprintf "[Internal Error]\n";
        Printexc.print_backtrace stderr;
        exit (-1))
>>>>>>> 2819e828
<|MERGE_RESOLUTION|>--- conflicted
+++ resolved
@@ -128,24 +128,12 @@
 let () =
   Pa_type_conv.add_generator "xml"
     (fun tds ->
-<<<<<<< HEAD
-       try
-         let _loc = Ast.loc_of_ctyp tds in
-         <:str_item<
-           value rec $Ast.biAnd_of_list (List.map gen_xml (Pa_dyntype.Pp_dyntype.create tds))$;
-         >>
-       with Not_found ->
-         Printf.eprintf "[Internal Error]\n";
-         Printexc.print_backtrace stderr;
-         exit (-1))
-=======
       try
         let _loc = Ast.loc_of_ctyp tds in
         <:str_item<
-          value rec $Ast.biAnd_of_list (List.map gen_xml (Pa_dyntype.create tds))$;
+          value rec $Ast.biAnd_of_list (List.map gen_xml (Pa_dyntype.Pp_dyntype.create tds))$;
         >>
       with Not_found ->
         Printf.eprintf "[Internal Error]\n";
         Printexc.print_backtrace stderr;
-        exit (-1))
->>>>>>> 2819e828
+        exit (-1))